--- conflicted
+++ resolved
@@ -291,10 +291,7 @@
         self.assertEquals(w.work(burst=True), True,
                           'Expected at least some work done.')
         self.assertEquals(job.result, os.getpid(),
-<<<<<<< HEAD
                           'PID mismatch, fork() is not supposed to happen here')
-=======
-            'PID mismatch, fork() is not supposed to happen here')
 
     def test_prepare_job_execution(self):
         """Prepare job execution does the necessary bookkeeping."""
@@ -309,5 +306,4 @@
 
         # Updates worker statuses
         self.assertEqual(worker.state, 'busy')
-        self.assertEqual(worker.get_current_job_id(), job.id)
->>>>>>> 6d79082b
+        self.assertEqual(worker.get_current_job_id(), job.id)