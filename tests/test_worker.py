# -*- coding: utf-8 -*-
from __future__ import (absolute_import, division, print_function,
                        unicode_literals)

import os
from datetime import timedelta
from time import sleep
import signal
import time
from multiprocessing import Process

from tests import RQTestCase, slow
from tests.fixtures import (create_file, create_file_after_timeout,
                            div_by_zero, do_nothing, say_hello, say_pid)
from tests.helpers import strip_microseconds

from rq import get_failed_queue, Queue, SimpleWorker, Worker
from rq.compat import as_text, PY2
from rq.job import Job, JobStatus
from rq.registry import StartedJobRegistry
from rq.suspension import resume, suspend
from rq.utils import utcnow


class CustomJob(Job):
    pass


class CustomQueue(Queue):
    pass


class TestWorker(RQTestCase):
    def test_create_worker(self):
        """Worker creation using various inputs."""

        # With single string argument
        w = Worker('foo')
        self.assertEqual(w.queues[0].name, 'foo')

        # With list of strings
        w = Worker(['foo', 'bar'])
        self.assertEqual(w.queues[0].name, 'foo')
        self.assertEqual(w.queues[1].name, 'bar')

        # With iterable of strings
        w = Worker(iter(['foo', 'bar']))
        self.assertEqual(w.queues[0].name, 'foo')
        self.assertEqual(w.queues[1].name, 'bar')

        # Also accept byte strings in Python 2
        if PY2:
            # With single byte string argument
            w = Worker(b'foo')
            self.assertEqual(w.queues[0].name, 'foo')

            # With list of byte strings
            w = Worker([b'foo', b'bar'])
            self.assertEqual(w.queues[0].name, 'foo')
            self.assertEqual(w.queues[1].name, 'bar')

            # With iterable of byte strings
            w = Worker(iter([b'foo', b'bar']))
            self.assertEqual(w.queues[0].name, 'foo')
            self.assertEqual(w.queues[1].name, 'bar')

        # With single Queue
        w = Worker(Queue('foo'))
        self.assertEqual(w.queues[0].name, 'foo')

        # With iterable of Queues
        w = Worker(iter([Queue('foo'), Queue('bar')]))
        self.assertEqual(w.queues[0].name, 'foo')
        self.assertEqual(w.queues[1].name, 'bar')

        # With list of Queues
        w = Worker([Queue('foo'), Queue('bar')])
        self.assertEqual(w.queues[0].name, 'foo')
        self.assertEqual(w.queues[1].name, 'bar')

    def test_work_and_quit(self):
        """Worker processes work, then quits."""
        fooq, barq = Queue('foo'), Queue('bar')
        w = Worker([fooq, barq])
        self.assertEqual(w.work(burst=True), False,
                          'Did not expect any work on the queue.')

        fooq.enqueue(say_hello, name='Frank')
        self.assertEqual(w.work(burst=True), True,
                          'Expected at least some work done.')

    def test_worker_ttl(self):
        """Worker ttl."""
        w = Worker([])
        w.register_birth()  # ugly: our test should only call public APIs
        [worker_key] = self.testconn.smembers(Worker.redis_workers_keys)
        self.assertIsNotNone(self.testconn.ttl(worker_key))
        w.register_death()

    def test_work_via_string_argument(self):
        """Worker processes work fed via string arguments."""
        q = Queue('foo')
        w = Worker([q])
        job = q.enqueue('tests.fixtures.say_hello', name='Frank')
        self.assertEqual(w.work(burst=True), True,
                          'Expected at least some work done.')
        self.assertEqual(job.result, 'Hi there, Frank!')

    def test_job_times(self):
        """job times are set correctly."""
        q = Queue('foo')
        w = Worker([q])
        before = utcnow()
        before = before.replace(microsecond=0)
        job = q.enqueue(say_hello)
        self.assertIsNotNone(job.enqueued_at)
        self.assertIsNone(job.started_at)
        self.assertIsNone(job.ended_at)
        self.assertEqual(w.work(burst=True), True,
                          'Expected at least some work done.')
        self.assertEqual(job.result, 'Hi there, Stranger!')
        after = utcnow()
        job.refresh()
        self.assertTrue(before <= job.enqueued_at <= after, 'Not %s <= %s <= %s' % (before, job.enqueued_at, after))
        self.assertTrue(before <= job.started_at <= after, 'Not %s <= %s <= %s' % (before, job.started_at, after))
        self.assertTrue(before <= job.ended_at <= after, 'Not %s <= %s <= %s' % (before, job.ended_at, after))

    def test_work_is_unreadable(self):
        """Unreadable jobs are put on the failed queue."""
        q = Queue()
        failed_q = get_failed_queue()

        self.assertEqual(failed_q.count, 0)
        self.assertEqual(q.count, 0)

        # NOTE: We have to fake this enqueueing for this test case.
        # What we're simulating here is a call to a function that is not
        # importable from the worker process.
        job = Job.create(func=div_by_zero, args=(3,))
        job.save()
        data = self.testconn.hget(job.key, 'data')
        invalid_data = data.replace(b'div_by_zero', b'nonexisting')
        assert data != invalid_data
        self.testconn.hset(job.key, 'data', invalid_data)

        # We use the low-level internal function to enqueue any data (bypassing
        # validity checks)
        q.push_job_id(job.id)

        self.assertEqual(q.count, 1)

        # All set, we're going to process it
        w = Worker([q])
        w.work(burst=True)   # should silently pass
        self.assertEqual(q.count, 0)
        self.assertEqual(failed_q.count, 1)

    def test_work_fails(self):
        """Failing jobs are put on the failed queue."""
        q = Queue()
        failed_q = get_failed_queue()

        # Preconditions
        self.assertEqual(failed_q.count, 0)
        self.assertEqual(q.count, 0)

        # Action
        job = q.enqueue(div_by_zero)
        self.assertEqual(q.count, 1)

        # keep for later
        enqueued_at_date = strip_microseconds(job.enqueued_at)

        w = Worker([q])
        w.work(burst=True)  # should silently pass

        # Postconditions
        self.assertEqual(q.count, 0)
        self.assertEqual(failed_q.count, 1)
        self.assertEqual(w.get_current_job_id(), None)

        # Check the job
        job = Job.fetch(job.id)
        self.assertEqual(job.origin, q.name)

        # Should be the original enqueued_at date, not the date of enqueueing
        # to the failed queue
        self.assertEqual(job.enqueued_at, enqueued_at_date)
        self.assertIsNotNone(job.exc_info)  # should contain exc_info

    def test_custom_exc_handling(self):
        """Custom exception handling."""
        def black_hole(job, *exc_info):
            # Don't fall through to default behaviour (moving to failed queue)
            return False

        q = Queue()
        failed_q = get_failed_queue()

        # Preconditions
        self.assertEqual(failed_q.count, 0)
        self.assertEqual(q.count, 0)

        # Action
        job = q.enqueue(div_by_zero)
        self.assertEqual(q.count, 1)

        w = Worker([q], exception_handlers=black_hole)
        w.work(burst=True)  # should silently pass

        # Postconditions
        self.assertEqual(q.count, 0)
        self.assertEqual(failed_q.count, 0)

        # Check the job
        job = Job.fetch(job.id)
        self.assertEqual(job.is_failed, True)

    def test_cancelled_jobs_arent_executed(self):  # noqa
        """Cancelling jobs."""

        SENTINEL_FILE = '/tmp/rq-tests.txt'

        try:
            # Remove the sentinel if it is leftover from a previous test run
            os.remove(SENTINEL_FILE)
        except OSError as e:
            if e.errno != 2:
                raise

        q = Queue()
        job = q.enqueue(create_file, SENTINEL_FILE)

        # Here, we cancel the job, so the sentinel file may not be created
        self.testconn.delete(job.key)

        w = Worker([q])
        w.work(burst=True)
        assert q.count == 0

        # Should not have created evidence of execution
        self.assertEqual(os.path.exists(SENTINEL_FILE), False)

    @slow  # noqa
    def test_timeouts(self):
        """Worker kills jobs after timeout."""
        sentinel_file = '/tmp/.rq_sentinel'

        q = Queue()
        w = Worker([q])

        # Put it on the queue with a timeout value
        res = q.enqueue(create_file_after_timeout,
                        args=(sentinel_file, 4),
                        timeout=1)

        try:
            os.unlink(sentinel_file)
        except OSError as e:
            if e.errno == 2:
                pass

        self.assertEqual(os.path.exists(sentinel_file), False)
        w.work(burst=True)
        self.assertEqual(os.path.exists(sentinel_file), False)

        # TODO: Having to do the manual refresh() here is really ugly!
        res.refresh()
        self.assertIn('JobTimeoutException', as_text(res.exc_info))

    def test_worker_sets_result_ttl(self):
        """Ensure that Worker properly sets result_ttl for individual jobs."""
        q = Queue()
        job = q.enqueue(say_hello, args=('Frank',), result_ttl=10)
        w = Worker([q])
        w.work(burst=True)
        self.assertNotEqual(self.testconn._ttl(job.key), 0)

        # Job with -1 result_ttl don't expire
        job = q.enqueue(say_hello, args=('Frank',), result_ttl=-1)
        w = Worker([q])
        w.work(burst=True)
        self.assertEqual(self.testconn._ttl(job.key), -1)

        # Job with result_ttl = 0 gets deleted immediately
        job = q.enqueue(say_hello, args=('Frank',), result_ttl=0)
        w = Worker([q])
        w.work(burst=True)
        self.assertEqual(self.testconn.get(job.key), None)

    def test_worker_sets_job_status(self):
        """Ensure that worker correctly sets job status."""
        q = Queue()
        w = Worker([q])

        job = q.enqueue(say_hello)
        self.assertEqual(job.get_status(), JobStatus.QUEUED)
        self.assertEqual(job.is_queued, True)
        self.assertEqual(job.is_finished, False)
        self.assertEqual(job.is_failed, False)

        w.work(burst=True)
        job = Job.fetch(job.id)
        self.assertEqual(job.get_status(), JobStatus.FINISHED)
        self.assertEqual(job.is_queued, False)
        self.assertEqual(job.is_finished, True)
        self.assertEqual(job.is_failed, False)

        # Failed jobs should set status to "failed"
        job = q.enqueue(div_by_zero, args=(1,))
        w.work(burst=True)
        job = Job.fetch(job.id)
        self.assertEqual(job.get_status(), JobStatus.FAILED)
        self.assertEqual(job.is_queued, False)
        self.assertEqual(job.is_finished, False)
        self.assertEqual(job.is_failed, True)

    def test_job_dependency(self):
        """Enqueue dependent jobs only if their parents don't fail"""
        q = Queue()
        w = Worker([q])
        parent_job = q.enqueue(say_hello)
        job = q.enqueue_call(say_hello, depends_on=parent_job)
        w.work(burst=True)
        job = Job.fetch(job.id)
        self.assertEqual(job.get_status(), JobStatus.FINISHED)

        parent_job = q.enqueue(div_by_zero)
        job = q.enqueue_call(say_hello, depends_on=parent_job)
        w.work(burst=True)
        job = Job.fetch(job.id)
        self.assertNotEqual(job.get_status(), JobStatus.FINISHED)

    def test_get_current_job(self):
        """Ensure worker.get_current_job() works properly"""
        q = Queue()
        worker = Worker([q])
        job = q.enqueue_call(say_hello)

        self.assertEqual(self.testconn.hget(worker.key, 'current_job'), None)
        worker.set_current_job_id(job.id)
        self.assertEqual(
            worker.get_current_job_id(),
            as_text(self.testconn.hget(worker.key, 'current_job'))
        )
        self.assertEqual(worker.get_current_job(), job)

    def test_custom_job_class(self):
        """Ensure Worker accepts custom job class."""
        q = Queue()
        worker = Worker([q], job_class=CustomJob)
        self.assertEqual(worker.job_class, CustomJob)

<<<<<<< HEAD
    def test_custom_queue_class(self):
        """Ensure Worker accepts custom queue class."""
        q = CustomQueue()
        worker = Worker([q], queue_class=CustomQueue)
        self.assertEqual(worker.queue_class, CustomQueue)

    def test_custom_queue_class_is_not_global(self):
        """Ensure Worker custom queue class is not global."""
        q = CustomQueue()
        worker_custom = Worker([q], queue_class=CustomQueue)
        q_generic = Queue()
        worker_generic = Worker([q_generic])
        self.assertEqual(worker_custom.queue_class, CustomQueue)
        self.assertEqual(worker_generic.queue_class, Queue)
        self.assertEqual(Worker.queue_class, Queue)
=======
    def test_custom_job_class_is_not_global(self):
        """Ensure Worker custom job class is not global."""
        q = Queue()
        worker_custom = Worker([q], job_class=CustomJob)
        q_generic = Queue()
        worker_generic = Worker([q_generic])
        self.assertEqual(worker_custom.job_class, CustomJob)
        self.assertEqual(worker_generic.job_class, Job)
        self.assertEqual(Worker.job_class, Job)
>>>>>>> f56383fd

    def test_work_via_simpleworker(self):
        """Worker processes work, with forking disabled,
        then returns."""
        fooq, barq = Queue('foo'), Queue('bar')
        w = SimpleWorker([fooq, barq])
        self.assertEqual(w.work(burst=True), False,
                         'Did not expect any work on the queue.')

        job = fooq.enqueue(say_pid)
        self.assertEqual(w.work(burst=True), True,
                         'Expected at least some work done.')
        self.assertEqual(job.result, os.getpid(),
                         'PID mismatch, fork() is not supposed to happen here')

    def test_prepare_job_execution(self):
        """Prepare job execution does the necessary bookkeeping."""
        queue = Queue(connection=self.testconn)
        job = queue.enqueue(say_hello)
        worker = Worker([queue])
        worker.prepare_job_execution(job)

        # Updates working queue
        registry = StartedJobRegistry(connection=self.testconn)
        self.assertEqual(registry.get_job_ids(), [job.id])

        # Updates worker statuses
        self.assertEqual(worker.get_state(), 'busy')
        self.assertEqual(worker.get_current_job_id(), job.id)

    def test_work_unicode_friendly(self):
        """Worker processes work with unicode description, then quits."""
        q = Queue('foo')
        w = Worker([q])
        job = q.enqueue('tests.fixtures.say_hello', name='Adam',
                        description='你好 世界!')
        self.assertEqual(w.work(burst=True), True,
                         'Expected at least some work done.')
        self.assertEqual(job.result, 'Hi there, Adam!')
        self.assertEqual(job.description, '你好 世界!')

    def test_suspend_worker_execution(self):
        """Test Pause Worker Execution"""

        SENTINEL_FILE = '/tmp/rq-tests.txt'

        try:
            # Remove the sentinel if it is leftover from a previous test run
            os.remove(SENTINEL_FILE)
        except OSError as e:
            if e.errno != 2:
                raise

        q = Queue()
        q.enqueue(create_file, SENTINEL_FILE)

        w = Worker([q])

        suspend(self.testconn)

        w.work(burst=True)
        assert q.count == 1

        # Should not have created evidence of execution
        self.assertEqual(os.path.exists(SENTINEL_FILE), False)

        resume(self.testconn)
        w.work(burst=True)
        assert q.count == 0
        self.assertEqual(os.path.exists(SENTINEL_FILE), True)

    def test_suspend_with_duration(self):
        q = Queue()
        for _ in range(5):
            q.enqueue(do_nothing)

        w = Worker([q])

        # This suspends workers for working for 2 second
        suspend(self.testconn, 2)

        # So when this burst of work happens the queue should remain at 5
        w.work(burst=True)
        assert q.count == 5

        sleep(3)

        # The suspension should be expired now, and a burst of work should now clear the queue
        w.work(burst=True)
        assert q.count == 0

    def test_worker_hash_(self):
        """Workers are hashed by their .name attribute"""
        q = Queue('foo')
        w1 = Worker([q], name="worker1")
        w2 = Worker([q], name="worker2")
        w3 = Worker([q], name="worker1")
        worker_set = set([w1, w2, w3])
        self.assertEqual(len(worker_set), 2)

    def test_worker_sets_birth(self):
        """Ensure worker correctly sets worker birth date."""
        q = Queue()
        w = Worker([q])

        w.register_birth()

        birth_date = w.birth_date
        self.assertIsNotNone(birth_date)
        self.assertEqual(type(birth_date).__name__, 'datetime')

    def test_worker_sets_death(self):
        """Ensure worker correctly sets worker death date."""
        q = Queue()
        w = Worker([q])

        w.register_death()

        death_date = w.death_date
        self.assertIsNotNone(death_date)
        self.assertEqual(type(death_date).__name__, 'datetime')

    def test_clean_queue_registries(self):
        """worker.clean_registries sets last_cleaned_at and cleans registries."""
        foo_queue = Queue('foo', connection=self.testconn)
        foo_registry = StartedJobRegistry('foo', connection=self.testconn)
        self.testconn.zadd(foo_registry.key, 1, 'foo')
        self.assertEqual(self.testconn.zcard(foo_registry.key), 1)

        bar_queue = Queue('bar', connection=self.testconn)
        bar_registry = StartedJobRegistry('bar', connection=self.testconn)
        self.testconn.zadd(bar_registry.key, 1, 'bar')
        self.assertEqual(self.testconn.zcard(bar_registry.key), 1)

        worker = Worker([foo_queue, bar_queue])
        self.assertEqual(worker.last_cleaned_at, None)
        worker.clean_registries()
        self.assertNotEqual(worker.last_cleaned_at, None)
        self.assertEqual(self.testconn.zcard(foo_registry.key), 0)
        self.assertEqual(self.testconn.zcard(bar_registry.key), 0)

    def test_should_run_maintenance_tasks(self):
        """Workers should run maintenance tasks on startup and every hour."""
        queue = Queue(connection=self.testconn)
        worker = Worker(queue)
        self.assertTrue(worker.should_run_maintenance_tasks)

        worker.last_cleaned_at = utcnow()
        self.assertFalse(worker.should_run_maintenance_tasks)
        worker.last_cleaned_at = utcnow() - timedelta(seconds=3700)
        self.assertTrue(worker.should_run_maintenance_tasks)

    def test_worker_calls_clean_registries(self):
        """Worker calls clean_registries when run."""
        queue = Queue(connection=self.testconn)
        registry = StartedJobRegistry(connection=self.testconn)
        self.testconn.zadd(registry.key, 1, 'foo')

        worker = Worker(queue, connection=self.testconn)
        worker.work(burst=True)
        self.assertEqual(self.testconn.zcard(registry.key), 0)


def kill_worker(pid, double_kill):
    # wait for the worker to be started over on the main process
    time.sleep(0.5)
    os.kill(pid, signal.SIGTERM)
    if double_kill:
        # give the worker time to switch signal handler
        time.sleep(0.5)
        os.kill(pid, signal.SIGTERM)


class TestWorkerShutdown(RQTestCase):
    def setUp(self):
        # we want tests to fail if signal are ignored and the work remain running,
        # so set a signal to kill them after 5 seconds
        signal.signal(signal.SIGALRM, self._timeout)
        signal.alarm(5)

    def _timeout(self, signal, frame):
        raise AssertionError("test still running after 5 seconds, "
                             "likely the worker wasn't shutdown correctly")

    @slow
    def test_idle_worker_warm_shutdown(self):
        """worker with no ongoing job receiving single SIGTERM signal and shutting down"""
        w = Worker('foo')
        self.assertFalse(w._stop_requested)
        p = Process(target=kill_worker, args=(os.getpid(), False))
        p.start()

        w.work()

        p.join(1)
        self.assertFalse(w._stop_requested)

    @slow
    def test_working_worker_warm_shutdown(self):
        """worker with an ongoing job receiving single SIGTERM signal, allowing job to finish then shutting down"""
        fooq = Queue('foo')
        w = Worker(fooq)

        sentinel_file = '/tmp/.rq_sentinel_warm'
        fooq.enqueue(create_file_after_timeout, sentinel_file, 2)
        self.assertFalse(w._stop_requested)
        p = Process(target=kill_worker, args=(os.getpid(), False))
        p.start()

        w.work()

        p.join(2)
        self.assertTrue(w._stop_requested)
        self.assertTrue(os.path.exists(sentinel_file))

        shutdown_requested_date = w.shutdown_requested_date
        self.assertIsNotNone(shutdown_requested_date)
        self.assertEqual(type(shutdown_requested_date).__name__, 'datetime')

    @slow
    def test_working_worker_cold_shutdown(self):
        """worker with an ongoing job receiving double SIGTERM signal and shutting down immediately"""
        fooq = Queue('foo')
        w = Worker(fooq)
        sentinel_file = '/tmp/.rq_sentinel_cold'
        fooq.enqueue(create_file_after_timeout, sentinel_file, 2)
        self.assertFalse(w._stop_requested)
        p = Process(target=kill_worker, args=(os.getpid(), True))
        p.start()

        self.assertRaises(SystemExit, w.work)

        p.join(1)
        self.assertTrue(w._stop_requested)
        self.assertFalse(os.path.exists(sentinel_file))

        shutdown_requested_date = w.shutdown_requested_date
        self.assertIsNotNone(shutdown_requested_date)
        self.assertEqual(type(shutdown_requested_date).__name__, 'datetime')<|MERGE_RESOLUTION|>--- conflicted
+++ resolved
@@ -351,7 +351,6 @@
         worker = Worker([q], job_class=CustomJob)
         self.assertEqual(worker.job_class, CustomJob)
 
-<<<<<<< HEAD
     def test_custom_queue_class(self):
         """Ensure Worker accepts custom queue class."""
         q = CustomQueue()
@@ -367,7 +366,7 @@
         self.assertEqual(worker_custom.queue_class, CustomQueue)
         self.assertEqual(worker_generic.queue_class, Queue)
         self.assertEqual(Worker.queue_class, Queue)
-=======
+
     def test_custom_job_class_is_not_global(self):
         """Ensure Worker custom job class is not global."""
         q = Queue()
@@ -377,7 +376,6 @@
         self.assertEqual(worker_custom.job_class, CustomJob)
         self.assertEqual(worker_generic.job_class, Job)
         self.assertEqual(Worker.job_class, Job)
->>>>>>> f56383fd
 
     def test_work_via_simpleworker(self):
         """Worker processes work, with forking disabled,
