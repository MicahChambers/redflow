import times
import uuid

from .connections import resolve_connection
from .job import Job, Status
<<<<<<< HEAD
from .exceptions import (DequeueTimeout, InvalidJobOperationError,
                         NoSuchJobError, UnpickleError)
from .compat import total_ordering
=======
from .exceptions import (NoSuchJobError, UnpickleError,
                         InvalidJobOperationError, DequeueTimeout)
from .compat import total_ordering, string_types, as_text
>>>>>>> d037696f

from redis import WatchError


def get_failed_queue(connection=None):
    """Returns a handle to the special failed queue."""
    return FailedQueue(connection=connection)


def compact(lst):
    return [item for item in lst if item is not None]


@total_ordering
class Queue(object):
    redis_queue_namespace_prefix = 'rq:queue:'

    @classmethod
    def all(cls, connection=None):
        """Returns an iterable of all Queues.
        """
        prefix = cls.redis_queue_namespace_prefix
        connection = resolve_connection(connection)

        def to_queue(queue_key):
            return cls.from_queue_key(as_text(queue_key),
                                      connection=connection)
        return list(map(to_queue, connection.keys('%s*' % prefix)))

    @classmethod
    def from_queue_key(cls, queue_key, connection=None):
        """Returns a Queue instance, based on the naming conventions for naming
        the internal Redis keys.  Can be used to reverse-lookup Queues by their
        Redis keys.
        """
        prefix = cls.redis_queue_namespace_prefix
        if not queue_key.startswith(prefix):
            raise ValueError('Not a valid RQ queue key: %s' % (queue_key,))
        name = queue_key[len(prefix):]
        return cls(name, connection=connection)

    def __init__(self, name='default', default_timeout=None, connection=None,
                 async=True):
        self.connection = resolve_connection(connection)
        prefix = self.redis_queue_namespace_prefix
        self.name = name
        self._key = '%s%s' % (prefix, name)
        self._default_timeout = default_timeout
        self._async = async

    @property
    def key(self):
        """Returns the Redis key for this Queue."""
        return self._key

    def empty(self):
        """Removes all messages on the queue."""
        self.connection.delete(self.key)

    def is_empty(self):
        """Returns whether the current queue is empty."""
        return self.count == 0

    def safe_fetch_job(self, job_id):
        try:
            job = Job.safe_fetch(job_id, connection=self.connection)
        except NoSuchJobError:
            self.remove(job_id)
            return None
        except UnpickleError:
            return None
        return job

    def get_job_ids(self, offset=0, length=-1):
        """Returns a slice of job IDs in the queue."""
        start = offset
        if length >= 0:
            end = offset + (length - 1)
        else:
            end = length
        return [as_text(job_id) for job_id in
                self.connection.lrange(self.key, start, end)]

    def get_jobs(self, offset=0, length=-1):
        """Returns a slice of jobs in the queue."""
        job_ids = self.get_job_ids(offset, length)
        return compact([self.safe_fetch_job(job_id) for job_id in job_ids])

    @property
    def job_ids(self):
        """Returns a list of all job IDS in the queue."""
        return self.get_job_ids()

    @property
    def jobs(self):
        """Returns a list of all (valid) jobs in the queue."""
        return self.get_jobs()

    @property
    def count(self):
        """Returns a count of all messages in the queue."""
        return self.connection.llen(self.key)

    def remove(self, job_or_id):
        """Removes Job from queue, accepts either a Job instance or ID."""
        job_id = job_or_id.id if isinstance(job_or_id, Job) else job_or_id
        return self.connection._lrem(self.key, 0, job_id)

    def compact(self):
        """Removes all "dead" jobs from the queue by cycling through it, while
        guarantueeing FIFO semantics.
        """
        COMPACT_QUEUE = 'rq:queue:_compact:{0}'.format(uuid.uuid4())

        self.connection.rename(self.key, COMPACT_QUEUE)
        while True:
            job_id = as_text(self.connection.lpop(COMPACT_QUEUE))
            if job_id is None:
                break
            if Job.exists(job_id, self.connection):
                self.connection.rpush(self.key, job_id)


    def push_job_id(self, job_id):  # noqa
        """Pushes a job ID on the corresponding Redis queue."""
        self.connection.rpush(self.key, job_id)

<<<<<<< HEAD

    def enqueue_call(self, func, args=None, kwargs=None, timeout=None,
                     result_ttl=None, after=None):
=======
    def enqueue_call(self, func, args=None, kwargs=None, timeout=None,
                     result_ttl=None, description=None):
>>>>>>> d037696f
        """Creates a job to represent the delayed function call and enqueues
        it.

        It is much like `.enqueue()`, except that it takes the function's args
        and kwargs as explicit arguments.  Any kwargs passed to this function
        contain options for RQ itself.
        """
        timeout = timeout or self._default_timeout
<<<<<<< HEAD
        # TODO: job with dependency shouldn't have "queued" as status
        job = Job.create(func, args, kwargs, connection=self.connection,
                         result_ttl=result_ttl, status=Status.QUEUED,
                         dependency=after)
        
        # If job depends on an unfinished job, register itself on it's
        # parent's waitlist instead of enqueueing it.
        # If WatchError is raised in the process, that means something else is
        # modifying the dependency. In this case we simply retry
        if after is not None:
            with self.connection.pipeline() as pipe:
                while True:
                    try:
                        pipe.watch(after.key)
                        if after.status != Status.FINISHED:
                            job.register_dependency()
                            job.save()
                            return job
                        break
                    except WatchError:
                        continue
            
=======
        job = Job.create(func, args, kwargs, description=description, connection=self.connection,
                         result_ttl=result_ttl, status=Status.QUEUED)
>>>>>>> d037696f
        return self.enqueue_job(job, timeout=timeout)

    def enqueue(self, f, *args, **kwargs):
        """Creates a job to represent the delayed function call and enqueues
        it.

        Expects the function to call, along with the arguments and keyword
        arguments.

        The function argument `f` may be any of the following:

        * A reference to a function
        * A reference to an object's instance method
        * A string, representing the location of a function (must be
          meaningful to the import context of the workers)
        """
        if not isinstance(f, string_types) and f.__module__ == '__main__':
            raise ValueError('Functions from the __main__ module cannot be processed '
                             'by workers.')

        # Detect explicit invocations, i.e. of the form:
        #     q.enqueue(foo, args=(1, 2), kwargs={'a': 1}, timeout=30)
        timeout = None
        description = None
        result_ttl = None
        after = None
        if 'args' in kwargs or 'kwargs' in kwargs or 'after' in kwargs:
            assert args == (), 'Extra positional arguments cannot be used when using explicit args and kwargs.'  # noqa
            timeout = kwargs.pop('timeout', None)
            description = kwargs.pop('description', None)
            args = kwargs.pop('args', None)
            result_ttl = kwargs.pop('result_ttl', None)
            after = kwargs.pop('after', None)
            kwargs = kwargs.pop('kwargs', None)

<<<<<<< HEAD
        return self.enqueue_call(func=f, args=args, kwargs=kwargs,
                                 timeout=timeout, result_ttl=result_ttl,
                                 after=after)
=======
        return self.enqueue_call(func=f, args=args, kwargs=kwargs, description=description,
                                 timeout=timeout, result_ttl=result_ttl)
>>>>>>> d037696f

    def enqueue_job(self, job, timeout=None, set_meta_data=True):
        """Enqueues a job for delayed execution.

        When the `timeout` argument is sent, it will overrides the default
        timeout value of 180 seconds.  `timeout` may either be a string or
        integer.

        If the `set_meta_data` argument is `True` (default), it will update
        the properties `origin` and `enqueued_at`.

        If Queue is instantiated with async=False, job is executed immediately.
        """
        if set_meta_data:
            job.origin = self.name
            job.enqueued_at = times.now()

        if timeout:
            job.timeout = timeout  # _timeout_in_seconds(timeout)
        else:
            job.timeout = 180  # default
        job.save()

        if self._async:
            self.push_job_id(job.id)
        else:
            job.perform()
            job.save()
        return job

    def enqueue_waitlist(self, job):
        """Enqueues all jobs in the waitlist and clears it"""
        # TODO: can probably be pipelined
        while True:
            job_id = self.connection.lpop(job.waitlist_key)
            if job_id is None:
                break
            waitlisted_job = Job.fetch(job_id, connection=self.connection)
            self.enqueue_job(waitlisted_job)

    def pop_job_id(self):
        """Pops a given job ID from this Redis queue."""
        return as_text(self.connection.lpop(self.key))

    @classmethod
    def lpop(cls, queue_keys, timeout, connection=None):
        """Helper method.  Intermediate method to abstract away from some
        Redis API details, where LPOP accepts only a single key, whereas BLPOP
        accepts multiple.  So if we want the non-blocking LPOP, we need to
        iterate over all queues, do individual LPOPs, and return the result.

        Until Redis receives a specific method for this, we'll have to wrap it
        this way.

        The timeout parameter is interpreted as follows:
            None - non-blocking (return immediately)
             > 0 - maximum number of seconds to block
        """
        connection = resolve_connection(connection)
        if timeout is not None:  # blocking variant
            if timeout == 0:
                raise ValueError('RQ does not support indefinite timeouts. Please pick a timeout value > 0.')
            result = connection.blpop(queue_keys, timeout)
            if result is None:
                raise DequeueTimeout(timeout, queue_keys)
            queue_key, job_id = result
            return queue_key, job_id
        else:  # non-blocking variant
            for queue_key in queue_keys:
                blob = connection.lpop(queue_key)
                if blob is not None:
                    return queue_key, blob
            return None

    def dequeue(self):
        """Dequeues the front-most job from this queue.

        Returns a Job instance, which can be executed or inspected.
        """
        job_id = self.pop_job_id()
        if job_id is None:
            return None
        try:
            job = Job.fetch(job_id, connection=self.connection)
        except NoSuchJobError as e:
            # Silently pass on jobs that don't exist (anymore),
            # and continue by reinvoking itself recursively
            return self.dequeue()
        except UnpickleError as e:
            # Attach queue information on the exception for improved error
            # reporting
            e.job_id = job_id
            e.queue = self
            raise e
        return job

    @classmethod
    def dequeue_any(cls, queues, timeout, connection=None):
        """Class method returning the Job instance at the front of the given
        set of Queues, where the order of the queues is important.

        When all of the Queues are empty, depending on the `timeout` argument,
        either blocks execution of this function for the duration of the
        timeout or until new messages arrive on any of the queues, or returns
        None.

        See the documentation of cls.lpop for the interpretation of timeout.
        """
        queue_keys = [q.key for q in queues]
        result = cls.lpop(queue_keys, timeout, connection=connection)
        if result is None:
            return None
        queue_key, job_id = map(as_text, result)
        queue = cls.from_queue_key(queue_key, connection=connection)
        try:
            job = Job.fetch(job_id, connection=connection)
        except NoSuchJobError:
            # Silently pass on jobs that don't exist (anymore),
            # and continue by reinvoking the same function recursively
            return cls.dequeue_any(queues, timeout, connection=connection)
        except UnpickleError as e:
            # Attach queue information on the exception for improved error
            # reporting
            e.job_id = job_id
            e.queue = queue
            raise e
        return job, queue


    # Total ordering defition (the rest of the required Python methods are
    # auto-generated by the @total_ordering decorator)
    def __eq__(self, other):  # noqa
        if not isinstance(other, Queue):
            raise TypeError('Cannot compare queues to other objects.')
        return self.name == other.name

    def __lt__(self, other):
        if not isinstance(other, Queue):
            raise TypeError('Cannot compare queues to other objects.')
        return self.name < other.name

    def __hash__(self):
        return hash(self.name)


    def __repr__(self):  # noqa
        return 'Queue(%r)' % (self.name,)

    def __str__(self):
        return '<Queue \'%s\'>' % (self.name,)


class FailedQueue(Queue):
    def __init__(self, connection=None):
        super(FailedQueue, self).__init__('failed', connection=connection)

    def quarantine(self, job, exc_info):
        """Puts the given Job in quarantine (i.e. put it on the failed
        queue).

        This is different from normal job enqueueing, since certain meta data
        must not be overridden (e.g. `origin` or `enqueued_at`) and other meta
        data must be inserted (`ended_at` and `exc_info`).
        """
        job.ended_at = times.now()
        job.exc_info = exc_info
        return self.enqueue_job(job, timeout=job.timeout, set_meta_data=False)

    def requeue(self, job_id):
        """Requeues the job with the given job ID."""
        try:
            job = Job.fetch(job_id, connection=self.connection)
        except NoSuchJobError:
            # Silently ignore/remove this job and return (i.e. do nothing)
            self.remove(job_id)
            return

        # Delete it from the failed queue (raise an error if that failed)
        if self.remove(job) == 0:
            raise InvalidJobOperationError('Cannot requeue non-failed jobs.')

        job.status = Status.QUEUED
        job.exc_info = None
        q = Queue(job.origin, connection=self.connection)
        q.enqueue_job(job, timeout=job.timeout)<|MERGE_RESOLUTION|>--- conflicted
+++ resolved
@@ -3,15 +3,10 @@
 
 from .connections import resolve_connection
 from .job import Job, Status
-<<<<<<< HEAD
+
 from .exceptions import (DequeueTimeout, InvalidJobOperationError,
                          NoSuchJobError, UnpickleError)
-from .compat import total_ordering
-=======
-from .exceptions import (NoSuchJobError, UnpickleError,
-                         InvalidJobOperationError, DequeueTimeout)
 from .compat import total_ordering, string_types, as_text
->>>>>>> d037696f
 
 from redis import WatchError
 
@@ -139,14 +134,9 @@
         """Pushes a job ID on the corresponding Redis queue."""
         self.connection.rpush(self.key, job_id)
 
-<<<<<<< HEAD
 
     def enqueue_call(self, func, args=None, kwargs=None, timeout=None,
-                     result_ttl=None, after=None):
-=======
-    def enqueue_call(self, func, args=None, kwargs=None, timeout=None,
-                     result_ttl=None, description=None):
->>>>>>> d037696f
+                     result_ttl=None, description=None, after=None):
         """Creates a job to represent the delayed function call and enqueues
         it.
 
@@ -155,11 +145,11 @@
         contain options for RQ itself.
         """
         timeout = timeout or self._default_timeout
-<<<<<<< HEAD
+
         # TODO: job with dependency shouldn't have "queued" as status
         job = Job.create(func, args, kwargs, connection=self.connection,
                          result_ttl=result_ttl, status=Status.QUEUED,
-                         dependency=after)
+                         description=description, dependency=after)
         
         # If job depends on an unfinished job, register itself on it's
         # parent's waitlist instead of enqueueing it.
@@ -178,10 +168,6 @@
                     except WatchError:
                         continue
             
-=======
-        job = Job.create(func, args, kwargs, description=description, connection=self.connection,
-                         result_ttl=result_ttl, status=Status.QUEUED)
->>>>>>> d037696f
         return self.enqueue_job(job, timeout=timeout)
 
     def enqueue(self, f, *args, **kwargs):
@@ -217,14 +203,9 @@
             after = kwargs.pop('after', None)
             kwargs = kwargs.pop('kwargs', None)
 
-<<<<<<< HEAD
         return self.enqueue_call(func=f, args=args, kwargs=kwargs,
                                  timeout=timeout, result_ttl=result_ttl,
-                                 after=after)
-=======
-        return self.enqueue_call(func=f, args=args, kwargs=kwargs, description=description,
-                                 timeout=timeout, result_ttl=result_ttl)
->>>>>>> d037696f
+                                 description=description, after=after)
 
     def enqueue_job(self, job, timeout=None, set_meta_data=True):
         """Enqueues a job for delayed execution.
